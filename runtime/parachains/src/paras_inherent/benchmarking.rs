// Copyright 2021 Parity Technologies (UK) Ltd.
// This file is part of Polkadot.

// Polkadot is free software: you can redistribute it and/or modify
// it under the terms of the GNU General Public License as published by
// the Free Software Foundation, either version 3 of the License, or
// (at your option) any later version.

// Polkadot is distributed in the hope that it will be useful,
// but WITHOUT ANY WARRANTY; without even the implied warranty of
// MERCHANTABILITY or FITNESS FOR A PARTICULAR PURPOSE.  See the
// GNU General Public License for more details.

// You should have received a copy of the GNU General Public License
// along with Polkadot.  If not, see <http://www.gnu.org/licenses/>.

use super::*;
use crate::{
	configuration, inclusion, initializer, paras, scheduler, session_info, shared, ParaId,
};
use bitvec::{order::Lsb0 as BitOrderLsb0, vec::BitVec};
use frame_benchmarking::{account, benchmarks, impl_benchmark_test_suite};
use frame_system::RawOrigin;
use sp_core::H256;
use sp_std::cmp::min;

use crate::builder::BenchBuilder;

<<<<<<< HEAD
#[cfg(not(test))]
const MAX_DISPUTED: u32 = 1_000;
#[cfg(test)]
const MAX_DISPUTED: u32 = 8;

#[cfg(not(test))]
const MAX_BACKED: u32 = 1_000;
#[cfg(test)]
const MAX_BACKED: u32 = 8;

#[cfg(not(test))]
const MAX_VALIDATORS: u32 = 1_000;
#[cfg(test)]
const MAX_VALIDATORS: u32 = 16;

// Variant over `d`, the number of cores with a disputed candidate. Remainder of cores are concluding
// and backed candidates.
benchmarks! {
	enter_backed_only {
		let b in 0..MAX_BACKED;
		let d in 0..MAX_DISPUTED;
		//let v in 5..MAX_VALIDATORS;
        let v = 200;
		let p = 5;

		let scenario = BenchBuilder::<T>::new()
			.build(v, p, b, d);
	}: enter(RawOrigin::None, scenario.data.clone())
	verify {
        println!("BACKED {:?}", b);
        println!("DISPUTES {:?}", d);
        println!("Validators {:?}", v);
        println!("Per Core {:?}", p);
		let cores = v / p;
=======
// Variant over `d`, the number of cores with a disputed candidate. Remainder of cores are concluding
// and backed candidates.
benchmarks! {
	// enter_dispute_dominant {
	// 	// let d in 0..BenchBuilder::<T>::cores();
	// 	let d = BenchBuilder::<T>::cores();
	// 	let backed_and_concluding = BenchBuilder::<T>::cores() - d;

	// 	let config = configuration::Pallet::<T>::config();
	// 	let scenario = BenchBuilder::<T>::new()
	// 		.add_non_spam_disputes(d)
	// 		.build(backed_and_concluding);
	// }: enter(RawOrigin::None, scenario.data.clone())
	// verify {
	// 	// Assert that the block was not discarded
	// 	assert!(Included::<T>::get().is_some());
	// 	// Assert that there are on-chain votes that got scraped
	// 	let onchain_votes = OnChainVotes::<T>::get();
	// 	assert!(onchain_votes.is_some());
	// 	let vote = onchain_votes.unwrap();

	// 	// Ensure that the votes are for the correct session
	// 	assert_eq!(vote.session, scenario.session);

	// 	// TODO This is not the parent block, why does this work?
	// 	let header = BenchBuilder::<T>::header(scenario.block_number.clone());
	// 	// Traverse candidates and assert descriptors are as expected
	// 	for (para_id, backing_validators) in vote.backing_validators_per_candidate.iter().enumerate() {
	// 		let descriptor = backing_validators.0.descriptor();
	// 		assert_eq!(ParaId::from(para_id), descriptor.para_id);
	// 		assert_eq!(header.hash(), descriptor.relay_parent);
	// 		assert_eq!(backing_validators.1.len(), 5 /* Backing Group Size */);
	// 	}

	// 	// exactly the disputed cores are scheduled since they where freed.
	// 	assert_eq!(
	// 		scheduler::AvailabilityCores::<T>::get().len(), BenchBuilder::<T>::cores() as usize
	// 	);
	// }

	enter_spam_disputes_only {
		//let d in 0..BenchBuilder::<T>::cores();
		let d = BenchBuilder::<T>::cores();

		let backed_and_concluding = 0;

		let config = configuration::Pallet::<T>::config();
		let scenario = BenchBuilder::<T>::new()
			.add_spam_disputes(d)
			.build(backed_and_concluding);
	}: enter(RawOrigin::None, scenario.data.clone())
	verify {
>>>>>>> dcefeed1
		// Assert that the block was not discarded
		assert!(Included::<T>::get().is_some());
		// Assert that there are on-chain votes that got scraped
		let onchain_votes = OnChainVotes::<T>::get();
		assert!(onchain_votes.is_some());
		let vote = onchain_votes.unwrap();

		// Ensure that the votes are for the correct session
		assert_eq!(vote.session, scenario.session);

		// Ensure that there are an expected number of candidates
<<<<<<< HEAD
		assert_eq!(vote.backing_validators_per_candidate.len(), cores as usize);

		// TODO This is not the parent block, why does this work?
=======
		// TODO Ladi
		// assert_eq!(vote.backing_validators_per_candidate.len(), BenchBuilder::<T>::cores() as usize);

		// TODO Ladi This is not the parent block, why does this work?
>>>>>>> dcefeed1
		let header = BenchBuilder::<T>::header(scenario.block_number.clone());
		// Traverse candidates and assert descriptors are as expected
		for (para_id, backing_validators) in vote.backing_validators_per_candidate.iter().enumerate() {
			let descriptor = backing_validators.0.descriptor();
			assert_eq!(ParaId::from(para_id), descriptor.para_id);
			assert_eq!(header.hash(), descriptor.relay_parent);
<<<<<<< HEAD
			assert_eq!(backing_validators.1.len(), p as usize /* Backing Group Size */);
		}

		// pending availability data is removed when disputes are collected.
		assert_eq!(
			inclusion::PendingAvailabilityCommitments::<T>::iter().count(),
			cores as usize,
		);
		assert_eq!(
			inclusion::PendingAvailability::<T>::iter().count(),
			cores as usize,
		);

		// exactly the disputed cores are scheduled since they where freed.

		assert_eq!(
			scheduler::AvailabilityCores::<T>::get().len(), cores as usize
		);
	}
=======
			assert_eq!(backing_validators.1.len(), 5 /* Backing Group Size */);
		}

		// exactly the disputed cores are scheduled since they where freed.

		assert_eq!(
			scheduler::AvailabilityCores::<T>::get().len(), BenchBuilder::<T>::cores() as usize
		);
	}

	// Variant of over `b`, the number of cores concluding and immediately receiving a new
	// backed candidate. Remainder of cores are occupied by disputes.
	// enter_backed_dominant {
	// 	let b in 0..BenchBuilder::<T>::cores();

	// 	let disputed = BenchBuilder::<T>::cores() - b;

	// 	let config = configuration::Pallet::<T>::config();
	// 	let scenario = BenchBuilder::<T>::new()
	// 		.add_non_spam_disputes(disputed)
	// 		.build(b);
	// }: enter(RawOrigin::None, scenario.data.clone())
	// verify {
	// 	// Assert that the block was not discarded
	// 	assert!(Included::<T>::get().is_some());
	// 	// Assert that there are on-chain votes that got scraped
	// 	let onchain_votes = OnChainVotes::<T>::get();
	// 	assert!(onchain_votes.is_some());
	// 	let vote = onchain_votes.unwrap();

	// 	// Ensure that the votes are for the correct session
	// 	assert_eq!(vote.session, scenario.session);

	// 	// Ensure that there are an expected number of candidates
	// 	assert_eq!(vote.backing_validators_per_candidate.len(), BenchBuilder::<T>::cores() as usize);

	// 	// TODO This is not the parent block, why does this work?
	// 	let header = BenchBuilder::<T>::header(scenario.block_number.clone());
	// 	// Traverse candidates and assert descriptors are as expected
	// 	for (para_id, backing_validators) in vote.backing_validators_per_candidate.iter().enumerate() {
	// 		let descriptor = backing_validators.0.descriptor();
	// 		assert_eq!(ParaId::from(para_id), descriptor.para_id);
	// 		assert_eq!(header.hash(), descriptor.relay_parent);
	// 		assert_eq!(backing_validators.1.len(), 5 /* Backing Group Size */);
	// 	}

	// 	// pending availability data is removed when disputes are collected.
	// 	assert_eq!(
	// 		inclusion::PendingAvailabilityCommitments::<T>::iter().count(),
	// 		b as usize
	// 	);
	// 	assert_eq!(
	// 		inclusion::PendingAvailability::<T>::iter().count(),
	// 		b as usize
	// 	);

	// 	// exactly the disputed cores are scheduled since they where freed.

	// 	assert_eq!(
	// 		scheduler::AvailabilityCores::<T>::get().len(), BenchBuilder::<T>::cores() as usize
	// 	);
	// }

	// enter_backed_only {
	// 	//let b in 0..BenchBuilder::<T>::cores();
	// 	let b = BenchBuilder::<T>::cores();

	// 	let scenario = BenchBuilder::<T>::new()
	// 		.build(b);
	// }: enter(RawOrigin::None, scenario.data.clone())
	// verify {
	// 	// Assert that the block was not discarded
	// 	assert!(Included::<T>::get().is_some());
	// 	// Assert that there are on-chain votes that got scraped
	// 	let onchain_votes = OnChainVotes::<T>::get();
	// 	assert!(onchain_votes.is_some());
	// 	let vote = onchain_votes.unwrap();

	// 	// Ensure that the votes are for the correct session
	// 	assert_eq!(vote.session, scenario.session);

	// 	// Ensure that there are an expected number of candidates
	// 	assert_eq!(vote.backing_validators_per_candidate.len(), BenchBuilder::<T>::cores() as usize);

	// 	// TODO This is not the parent block, why does this work?
	// 	let header = BenchBuilder::<T>::header(scenario.block_number.clone());
	// 	// Traverse candidates and assert descriptors are as expected
	// 	for (para_id, backing_validators) in vote.backing_validators_per_candidate.iter().enumerate() {
	// 		let descriptor = backing_validators.0.descriptor();
	// 		assert_eq!(ParaId::from(para_id), descriptor.para_id);
	// 		assert_eq!(header.hash(), descriptor.relay_parent);
	// 		assert_eq!(backing_validators.1.len(), 5 /* Backing Group Size */);
	// 	}

	// 	// pending availability data is removed when disputes are collected.
	// 	assert_eq!(
	// 		inclusion::PendingAvailabilityCommitments::<T>::iter().count(),
	// 		b as usize
	// 	);
	// 	assert_eq!(
	// 		inclusion::PendingAvailability::<T>::iter().count(),
	// 		b as usize
	// 	);

	// 	// exactly the disputed cores are scheduled since they where freed.

	// 	assert_eq!(
	// 		scheduler::AvailabilityCores::<T>::get().len(), BenchBuilder::<T>::cores() as usize
	// 	);
	// }
>>>>>>> dcefeed1
}

// - no spam scenario
// - max backed candidates scenario

impl_benchmark_test_suite!(
	Pallet,
	crate::mock::new_test_ext(Default::default()),
	crate::mock::Test
);<|MERGE_RESOLUTION|>--- conflicted
+++ resolved
@@ -15,18 +15,12 @@
 // along with Polkadot.  If not, see <http://www.gnu.org/licenses/>.
 
 use super::*;
-use crate::{
-	configuration, inclusion, initializer, paras, scheduler, session_info, shared, ParaId,
-};
-use bitvec::{order::Lsb0 as BitOrderLsb0, vec::BitVec};
-use frame_benchmarking::{account, benchmarks, impl_benchmark_test_suite};
+use crate::{inclusion, scheduler, ParaId};
+use frame_benchmarking::{benchmarks, impl_benchmark_test_suite};
 use frame_system::RawOrigin;
-use sp_core::H256;
-use sp_std::cmp::min;
 
 use crate::builder::BenchBuilder;
 
-<<<<<<< HEAD
 #[cfg(not(test))]
 const MAX_DISPUTED: u32 = 1_000;
 #[cfg(test)]
@@ -40,110 +34,104 @@
 #[cfg(not(test))]
 const MAX_VALIDATORS: u32 = 1_000;
 #[cfg(test)]
-const MAX_VALIDATORS: u32 = 16;
+const MAX_VALIDATORS: u32 = 200;
+
+#[cfg(not(test))]
+const MAX_VALIDATORS_PER_CORE: u32 = 5;
+#[cfg(test)]
+const MAX_VALIDATORS_PER_CORE: u32 = 5;
 
 // Variant over `d`, the number of cores with a disputed candidate. Remainder of cores are concluding
 // and backed candidates.
 benchmarks! {
-	enter_backed_only {
-		let b in 0..MAX_BACKED;
-		let d in 0..MAX_DISPUTED;
-		//let v in 5..MAX_VALIDATORS;
-        let v = 200;
-		let p = 5;
+	enter_variable_disputes {
+		let v in 10..MAX_VALIDATORS;
 
 		let scenario = BenchBuilder::<T>::new()
-			.build(v, p, b, d);
-	}: enter(RawOrigin::None, scenario.data.clone())
+			.build(MAX_VALIDATORS, MAX_VALIDATORS_PER_CORE, MAX_BACKED, MAX_DISPUTED);
+
+		let mut benchmark = scenario.data.clone();
+		let dispute = benchmark.disputes.pop();
+
+		benchmark.bitfields.clear();
+		benchmark.backed_candidates.clear();
+		benchmark.disputes.clear();
+
+		benchmark.disputes.push(dispute.unwrap());
+		benchmark.disputes.get_mut(0).unwrap().statements.drain(v as usize..);
+	}: enter(RawOrigin::None, benchmark)
 	verify {
-        println!("BACKED {:?}", b);
-        println!("DISPUTES {:?}", d);
-        println!("Validators {:?}", v);
-        println!("Per Core {:?}", p);
-		let cores = v / p;
-=======
-// Variant over `d`, the number of cores with a disputed candidate. Remainder of cores are concluding
-// and backed candidates.
-benchmarks! {
-	// enter_dispute_dominant {
-	// 	// let d in 0..BenchBuilder::<T>::cores();
-	// 	let d = BenchBuilder::<T>::cores();
-	// 	let backed_and_concluding = BenchBuilder::<T>::cores() - d;
-
-	// 	let config = configuration::Pallet::<T>::config();
-	// 	let scenario = BenchBuilder::<T>::new()
-	// 		.add_non_spam_disputes(d)
-	// 		.build(backed_and_concluding);
-	// }: enter(RawOrigin::None, scenario.data.clone())
-	// verify {
-	// 	// Assert that the block was not discarded
-	// 	assert!(Included::<T>::get().is_some());
-	// 	// Assert that there are on-chain votes that got scraped
-	// 	let onchain_votes = OnChainVotes::<T>::get();
-	// 	assert!(onchain_votes.is_some());
-	// 	let vote = onchain_votes.unwrap();
-
-	// 	// Ensure that the votes are for the correct session
-	// 	assert_eq!(vote.session, scenario.session);
-
-	// 	// TODO This is not the parent block, why does this work?
-	// 	let header = BenchBuilder::<T>::header(scenario.block_number.clone());
-	// 	// Traverse candidates and assert descriptors are as expected
-	// 	for (para_id, backing_validators) in vote.backing_validators_per_candidate.iter().enumerate() {
-	// 		let descriptor = backing_validators.0.descriptor();
-	// 		assert_eq!(ParaId::from(para_id), descriptor.para_id);
-	// 		assert_eq!(header.hash(), descriptor.relay_parent);
-	// 		assert_eq!(backing_validators.1.len(), 5 /* Backing Group Size */);
-	// 	}
-
-	// 	// exactly the disputed cores are scheduled since they where freed.
-	// 	assert_eq!(
-	// 		scheduler::AvailabilityCores::<T>::get().len(), BenchBuilder::<T>::cores() as usize
-	// 	);
-	// }
-
-	enter_spam_disputes_only {
-		//let d in 0..BenchBuilder::<T>::cores();
-		let d = BenchBuilder::<T>::cores();
-
-		let backed_and_concluding = 0;
-
-		let config = configuration::Pallet::<T>::config();
-		let scenario = BenchBuilder::<T>::new()
-			.add_spam_disputes(d)
-			.build(backed_and_concluding);
-	}: enter(RawOrigin::None, scenario.data.clone())
-	verify {
->>>>>>> dcefeed1
+		let cores = MAX_VALIDATORS / MAX_VALIDATORS_PER_CORE;
 		// Assert that the block was not discarded
 		assert!(Included::<T>::get().is_some());
 		// Assert that there are on-chain votes that got scraped
 		let onchain_votes = OnChainVotes::<T>::get();
 		assert!(onchain_votes.is_some());
 		let vote = onchain_votes.unwrap();
-
 		// Ensure that the votes are for the correct session
 		assert_eq!(vote.session, scenario.session);
+	}
 
+	enter_bitfields {
+		let scenario = BenchBuilder::<T>::new()
+			.build(MAX_VALIDATORS, MAX_VALIDATORS_PER_CORE, MAX_BACKED, MAX_DISPUTED);
+
+		let mut benchmark = scenario.data.clone();
+		let bitfield = benchmark.bitfields.pop();
+
+		benchmark.bitfields.clear();
+		benchmark.backed_candidates.clear();
+		benchmark.disputes.clear();
+
+		benchmark.bitfields.push(bitfield.unwrap());
+	}: enter(RawOrigin::None, benchmark)
+	verify {
+		let cores = MAX_VALIDATORS / MAX_VALIDATORS_PER_CORE;
+		// Assert that the block was not discarded
+		assert!(Included::<T>::get().is_some());
+		// Assert that there are on-chain votes that got scraped
+		let onchain_votes = OnChainVotes::<T>::get();
+		assert!(onchain_votes.is_some());
+		let vote = onchain_votes.unwrap();
+		// Ensure that the votes are for the correct session
+		assert_eq!(vote.session, scenario.session);
+	}
+
+	enter_backed_candidates_variable {
+		let v in 10..MAX_VALIDATORS;
+
+		let scenario = BenchBuilder::<T>::new()
+			.build(MAX_VALIDATORS, MAX_VALIDATORS_PER_CORE, MAX_BACKED, MAX_DISPUTED);
+
+		let mut benchmark = scenario.data.clone();
+		let backed_candidate = benchmark.backed_candidates.pop();
+
+		benchmark.bitfields.clear();
+		benchmark.backed_candidates.clear();
+		benchmark.disputes.clear();
+
+		benchmark.backed_candidates.push(backed_candidate.unwrap());
+		benchmark.backed_candidates.get_mut(0).unwrap().validity_votes.drain(v as usize..);
+	}: enter(RawOrigin::None, benchmark)
+	verify {
+		let cores = MAX_VALIDATORS / MAX_VALIDATORS_PER_CORE;
+		// Assert that the block was not discarded
+		assert!(Included::<T>::get().is_some());
+		// Assert that there are on-chain votes that got scraped
+		let onchain_votes = OnChainVotes::<T>::get();
+		assert!(onchain_votes.is_some());
+		let vote = onchain_votes.unwrap();
+		// Ensure that the votes are for the correct session
+		assert_eq!(vote.session, scenario.session);
 		// Ensure that there are an expected number of candidates
-<<<<<<< HEAD
-		assert_eq!(vote.backing_validators_per_candidate.len(), cores as usize);
-
-		// TODO This is not the parent block, why does this work?
-=======
-		// TODO Ladi
-		// assert_eq!(vote.backing_validators_per_candidate.len(), BenchBuilder::<T>::cores() as usize);
-
-		// TODO Ladi This is not the parent block, why does this work?
->>>>>>> dcefeed1
+		assert_eq!(vote.backing_validators_per_candidate.len(), v as usize);
 		let header = BenchBuilder::<T>::header(scenario.block_number.clone());
 		// Traverse candidates and assert descriptors are as expected
 		for (para_id, backing_validators) in vote.backing_validators_per_candidate.iter().enumerate() {
 			let descriptor = backing_validators.0.descriptor();
 			assert_eq!(ParaId::from(para_id), descriptor.para_id);
 			assert_eq!(header.hash(), descriptor.relay_parent);
-<<<<<<< HEAD
-			assert_eq!(backing_validators.1.len(), p as usize /* Backing Group Size */);
+			assert_eq!(backing_validators.1.len(), MAX_VALIDATORS_PER_CORE as usize /* Backing Group Size */);
 		}
 
 		// pending availability data is removed when disputes are collected.
@@ -162,118 +150,6 @@
 			scheduler::AvailabilityCores::<T>::get().len(), cores as usize
 		);
 	}
-=======
-			assert_eq!(backing_validators.1.len(), 5 /* Backing Group Size */);
-		}
-
-		// exactly the disputed cores are scheduled since they where freed.
-
-		assert_eq!(
-			scheduler::AvailabilityCores::<T>::get().len(), BenchBuilder::<T>::cores() as usize
-		);
-	}
-
-	// Variant of over `b`, the number of cores concluding and immediately receiving a new
-	// backed candidate. Remainder of cores are occupied by disputes.
-	// enter_backed_dominant {
-	// 	let b in 0..BenchBuilder::<T>::cores();
-
-	// 	let disputed = BenchBuilder::<T>::cores() - b;
-
-	// 	let config = configuration::Pallet::<T>::config();
-	// 	let scenario = BenchBuilder::<T>::new()
-	// 		.add_non_spam_disputes(disputed)
-	// 		.build(b);
-	// }: enter(RawOrigin::None, scenario.data.clone())
-	// verify {
-	// 	// Assert that the block was not discarded
-	// 	assert!(Included::<T>::get().is_some());
-	// 	// Assert that there are on-chain votes that got scraped
-	// 	let onchain_votes = OnChainVotes::<T>::get();
-	// 	assert!(onchain_votes.is_some());
-	// 	let vote = onchain_votes.unwrap();
-
-	// 	// Ensure that the votes are for the correct session
-	// 	assert_eq!(vote.session, scenario.session);
-
-	// 	// Ensure that there are an expected number of candidates
-	// 	assert_eq!(vote.backing_validators_per_candidate.len(), BenchBuilder::<T>::cores() as usize);
-
-	// 	// TODO This is not the parent block, why does this work?
-	// 	let header = BenchBuilder::<T>::header(scenario.block_number.clone());
-	// 	// Traverse candidates and assert descriptors are as expected
-	// 	for (para_id, backing_validators) in vote.backing_validators_per_candidate.iter().enumerate() {
-	// 		let descriptor = backing_validators.0.descriptor();
-	// 		assert_eq!(ParaId::from(para_id), descriptor.para_id);
-	// 		assert_eq!(header.hash(), descriptor.relay_parent);
-	// 		assert_eq!(backing_validators.1.len(), 5 /* Backing Group Size */);
-	// 	}
-
-	// 	// pending availability data is removed when disputes are collected.
-	// 	assert_eq!(
-	// 		inclusion::PendingAvailabilityCommitments::<T>::iter().count(),
-	// 		b as usize
-	// 	);
-	// 	assert_eq!(
-	// 		inclusion::PendingAvailability::<T>::iter().count(),
-	// 		b as usize
-	// 	);
-
-	// 	// exactly the disputed cores are scheduled since they where freed.
-
-	// 	assert_eq!(
-	// 		scheduler::AvailabilityCores::<T>::get().len(), BenchBuilder::<T>::cores() as usize
-	// 	);
-	// }
-
-	// enter_backed_only {
-	// 	//let b in 0..BenchBuilder::<T>::cores();
-	// 	let b = BenchBuilder::<T>::cores();
-
-	// 	let scenario = BenchBuilder::<T>::new()
-	// 		.build(b);
-	// }: enter(RawOrigin::None, scenario.data.clone())
-	// verify {
-	// 	// Assert that the block was not discarded
-	// 	assert!(Included::<T>::get().is_some());
-	// 	// Assert that there are on-chain votes that got scraped
-	// 	let onchain_votes = OnChainVotes::<T>::get();
-	// 	assert!(onchain_votes.is_some());
-	// 	let vote = onchain_votes.unwrap();
-
-	// 	// Ensure that the votes are for the correct session
-	// 	assert_eq!(vote.session, scenario.session);
-
-	// 	// Ensure that there are an expected number of candidates
-	// 	assert_eq!(vote.backing_validators_per_candidate.len(), BenchBuilder::<T>::cores() as usize);
-
-	// 	// TODO This is not the parent block, why does this work?
-	// 	let header = BenchBuilder::<T>::header(scenario.block_number.clone());
-	// 	// Traverse candidates and assert descriptors are as expected
-	// 	for (para_id, backing_validators) in vote.backing_validators_per_candidate.iter().enumerate() {
-	// 		let descriptor = backing_validators.0.descriptor();
-	// 		assert_eq!(ParaId::from(para_id), descriptor.para_id);
-	// 		assert_eq!(header.hash(), descriptor.relay_parent);
-	// 		assert_eq!(backing_validators.1.len(), 5 /* Backing Group Size */);
-	// 	}
-
-	// 	// pending availability data is removed when disputes are collected.
-	// 	assert_eq!(
-	// 		inclusion::PendingAvailabilityCommitments::<T>::iter().count(),
-	// 		b as usize
-	// 	);
-	// 	assert_eq!(
-	// 		inclusion::PendingAvailability::<T>::iter().count(),
-	// 		b as usize
-	// 	);
-
-	// 	// exactly the disputed cores are scheduled since they where freed.
-
-	// 	assert_eq!(
-	// 		scheduler::AvailabilityCores::<T>::get().len(), BenchBuilder::<T>::cores() as usize
-	// 	);
-	// }
->>>>>>> dcefeed1
 }
 
 // - no spam scenario
