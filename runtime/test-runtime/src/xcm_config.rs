--- conflicted
+++ resolved
@@ -104,10 +104,7 @@
 	type SubscriptionService = super::Xcm;
 	type PalletInstancesInfo = ();
 	type MaxAssetsIntoHolding = MaxAssetsIntoHolding;
-<<<<<<< HEAD
-=======
 	type FeeManager = ();
 	type MessageExporter = ();
 	type UniversalAliases = Nothing;
->>>>>>> 6185cf32
 }