// Copyright 2017-2020 Parity Technologies (UK) Ltd.
// This file is part of Polkadot.

// Polkadot is free software: you can redistribute it and/or modify
// it under the terms of the GNU General Public License as published by
// the Free Software Foundation, either version 3 of the License, or
// (at your option) any later version.

// Polkadot is distributed in the hope that it will be useful,
// but WITHOUT ANY WARRANTY; without even the implied warranty of
// MERCHANTABILITY or FITNESS FOR A PARTICULAR PURPOSE.  See the
// GNU General Public License for more details.

// You should have received a copy of the GNU General Public License
// along with Polkadot.  If not, see <http://www.gnu.org/licenses/>.

//! Polkadot CLI library.

use structopt::StructOpt;

#[allow(missing_docs)]
#[derive(Debug, StructOpt, Clone)]
pub enum Subcommand {
	#[allow(missing_docs)]
	#[structopt(flatten)]
	Base(sc_cli::Subcommand),

	#[allow(missing_docs)]
	#[structopt(name = "validation-worker", setting = structopt::clap::AppSettings::Hidden)]
	ValidationWorker(ValidationWorkerCommand),

	/// The custom benchmark subcommmand benchmarking runtime pallets.
	#[structopt(
		name = "benchmark",
		about = "Benchmark runtime pallets."
	)]
	Benchmark(frame_benchmarking_cli::BenchmarkCmd),
}

#[allow(missing_docs)]
#[derive(Debug, StructOpt, Clone)]
pub struct ValidationWorkerCommand {
	#[allow(missing_docs)]
	pub mem_id: String,
}

#[allow(missing_docs)]
#[derive(Debug, StructOpt, Clone)]
pub struct RunCmd {
	#[allow(missing_docs)]
	#[structopt(flatten)]
	pub base: sc_cli::RunCmd,

	/// Force using Kusama native runtime.
	#[structopt(long = "force-kusama")]
	pub force_kusama: bool,
<<<<<<< HEAD

	/// Force using Westend native runtime.
	#[structopt(long = "force-westend")]
	pub force_westend: bool,
}

#[allow(missing_docs)]
#[derive(Debug, StructOpt, Clone)]
#[structopt(settings = &[
	structopt::clap::AppSettings::GlobalVersion,
	structopt::clap::AppSettings::ArgsNegateSubcommands,
	structopt::clap::AppSettings::SubcommandsNegateReqs,
])]
pub struct Cli {
	#[allow(missing_docs)]
	#[structopt(subcommand)]
	pub subcommand: Option<Subcommand>,

	#[allow(missing_docs)]
	#[structopt(flatten)]
	pub run: RunCmd,
=======
>>>>>>> bee86bba

	#[allow(missing_docs)]
	#[structopt(long = "enable-authority-discovery")]
	pub authority_discovery_enabled: bool,

	/// Setup a GRANDPA scheduled voting pause.
	///
	/// This parameter takes two values, namely a block number and a delay (in
	/// blocks). After the given block number is finalized the GRANDPA voter
	/// will temporarily stop voting for new blocks until the given delay has
	/// elapsed (i.e. until a block at height `pause_block + delay` is imported).
	#[structopt(long = "grandpa-pause", number_of_values(2))]
	pub grandpa_pause: Vec<u32>,
}

#[allow(missing_docs)]
#[derive(Debug, StructOpt, Clone)]
pub struct Cli {
	#[allow(missing_docs)]
	#[structopt(subcommand)]
	pub subcommand: Option<Subcommand>,

	#[allow(missing_docs)]
	#[structopt(flatten)]
	pub run: RunCmd,
}<|MERGE_RESOLUTION|>--- conflicted
+++ resolved
@@ -54,30 +54,10 @@
 	/// Force using Kusama native runtime.
 	#[structopt(long = "force-kusama")]
 	pub force_kusama: bool,
-<<<<<<< HEAD
 
 	/// Force using Westend native runtime.
 	#[structopt(long = "force-westend")]
 	pub force_westend: bool,
-}
-
-#[allow(missing_docs)]
-#[derive(Debug, StructOpt, Clone)]
-#[structopt(settings = &[
-	structopt::clap::AppSettings::GlobalVersion,
-	structopt::clap::AppSettings::ArgsNegateSubcommands,
-	structopt::clap::AppSettings::SubcommandsNegateReqs,
-])]
-pub struct Cli {
-	#[allow(missing_docs)]
-	#[structopt(subcommand)]
-	pub subcommand: Option<Subcommand>,
-
-	#[allow(missing_docs)]
-	#[structopt(flatten)]
-	pub run: RunCmd,
-=======
->>>>>>> bee86bba
 
 	#[allow(missing_docs)]
 	#[structopt(long = "enable-authority-discovery")]
