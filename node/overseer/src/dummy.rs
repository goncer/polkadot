--- conflicted
+++ resolved
@@ -89,11 +89,7 @@
 		DummySubsystem,
 		DummySubsystem,
 		DummySubsystem,
-<<<<<<< HEAD
 		DummySubsystem,
-		DummySubsystem,
-=======
->>>>>>> 6fa464b9
 	>,
 	SubsystemError,
 >
@@ -134,11 +130,7 @@
 		Sub,
 		Sub,
 		Sub,
-<<<<<<< HEAD
 		Sub,
-		Sub,
-=======
->>>>>>> 6fa464b9
 	>,
 	SubsystemError,
 >
