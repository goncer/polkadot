// Copyright 2020 Parity Technologies (UK) Ltd.
// This file is part of Polkadot.

// Polkadot is free software: you can redistribute it and/or modify
// it under the terms of the GNU General Public License as published by
// the Free Software Foundation, either version 3 of the License, or
// (at your option) any later version.

// Polkadot is distributed in the hope that it will be useful,
// but WITHOUT ANY WARRANTY; without even the implied warranty of
// MERCHANTABILITY or FITNESS FOR A PARTICULAR PURPOSE.  See the
// GNU General Public License for more details.

// You should have received a copy of the GNU General Public License
// along with Polkadot.  If not, see <http://www.gnu.org/licenses/>.

use std::time::Duration;
use std::sync::Arc;

use futures::{executor, future};
use futures_timer::Delay;
use assert_matches::assert_matches;
use smallvec::smallvec;

use parity_scale_codec::Encode;

use super::*;

use polkadot_primitives::v1::{
	AuthorityDiscoveryId, PersistedValidationData, HeadData,
};
use polkadot_node_primitives::{PoV, BlockData};
use polkadot_erasure_coding::{branches, obtain_chunks_v1 as obtain_chunks};
use polkadot_node_subsystem_util::TimeoutExt;
use polkadot_subsystem_testhelpers as test_helpers;
use polkadot_subsystem::{messages::{RuntimeApiMessage, RuntimeApiRequest}, jaeger, ActivatedLeaf};

type VirtualOverseer = test_helpers::TestSubsystemContextHandle<AvailabilityRecoveryMessage>;

fn test_harness_fast_path<T: Future<Output = VirtualOverseer>>(
	test: impl FnOnce(VirtualOverseer) -> T,
) {
	let _ = env_logger::builder()
		.is_test(true)
		.filter(
			Some("polkadot_availability_recovery"),
			log::LevelFilter::Trace,
		)
		.try_init();

	let pool = sp_core::testing::TaskExecutor::new();

	let (context, virtual_overseer) = test_helpers::make_subsystem_context(pool.clone());

	let subsystem = AvailabilityRecoverySubsystem::with_fast_path();
	let subsystem = subsystem.run(context);

	let test_fut = test(virtual_overseer);

	futures::pin_mut!(test_fut);
	futures::pin_mut!(subsystem);

	executor::block_on(future::join(async move {
		let mut overseer = test_fut.await;
		overseer_signal(&mut overseer, OverseerSignal::Conclude).await;
	}, subsystem)).1.unwrap();
}

fn test_harness_chunks_only<T: Future<Output = VirtualOverseer>>(
	test: impl FnOnce(VirtualOverseer) -> T,
) {
	let _ = env_logger::builder()
		.is_test(true)
		.filter(
			Some("polkadot_availability_recovery"),
			log::LevelFilter::Trace,
		)
		.try_init();

	let pool = sp_core::testing::TaskExecutor::new();

	let (context, virtual_overseer) = test_helpers::make_subsystem_context(pool.clone());

	let subsystem = AvailabilityRecoverySubsystem::with_chunks_only();
	let subsystem = subsystem.run(context);

	let test_fut = test(virtual_overseer);

	futures::pin_mut!(test_fut);
	futures::pin_mut!(subsystem);

	executor::block_on(future::join(async move {
		let mut overseer = test_fut.await;
		overseer_signal(&mut overseer, OverseerSignal::Conclude).await;
	}, subsystem)).1.unwrap();
}

const TIMEOUT: Duration = Duration::from_millis(100);

macro_rules! delay {
	($delay:expr) => {
		Delay::new(Duration::from_millis($delay)).await;
	};
}

async fn overseer_signal(
	overseer: &mut test_helpers::TestSubsystemContextHandle<AvailabilityRecoveryMessage>,
	signal: OverseerSignal,
) {
	delay!(50);
	overseer
		.send(FromOverseer::Signal(signal))
		.timeout(TIMEOUT)
		.await
		.expect("10ms is more than enough for sending signals.");
}

async fn overseer_send(
	overseer: &mut test_helpers::TestSubsystemContextHandle<AvailabilityRecoveryMessage>,
	msg: AvailabilityRecoveryMessage,
) {
	tracing::trace!(msg = ?msg, "sending message");
	overseer
		.send(FromOverseer::Communication { msg })
		.timeout(TIMEOUT)
		.await
		.expect("10ms is more than enough for sending messages.");
}

async fn overseer_recv(
	overseer: &mut test_helpers::TestSubsystemContextHandle<AvailabilityRecoveryMessage>,
) -> AllMessages {
	tracing::trace!("waiting for message ...");
	let msg = overseer
		.recv()
		.timeout(TIMEOUT)
		.await
		.expect("TIMEOUT is enough to recv.");
	tracing::trace!(msg = ?msg, "received message");
	msg
}


use sp_keyring::Sr25519Keyring;

#[derive(Debug)]
enum Has {
	No,
	Yes,
	NetworkError(sc_network::RequestFailure),
}

impl Has {
	fn timeout() -> Self {
		Has::NetworkError(sc_network::RequestFailure::Network(
			sc_network::OutboundFailure::Timeout
		))
	}
}

#[derive(Clone)]
struct TestState {
	validators: Vec<Sr25519Keyring>,
	validator_public: Vec<ValidatorId>,
	validator_authority_id: Vec<AuthorityDiscoveryId>,
	current: Hash,
	candidate: CandidateReceipt,
	session_index: SessionIndex,

	persisted_validation_data: PersistedValidationData,

	available_data: AvailableData,
	chunks: Vec<ErasureChunk>,
}

impl TestState {
	fn threshold(&self) -> usize {
		recovery_threshold(self.validators.len()).unwrap()
	}

	fn impossibility_threshold(&self) -> usize {
		self.validators.len() - self.threshold() + 1
	}

	async fn test_runtime_api(
		&self,
		virtual_overseer: &mut VirtualOverseer,
	) {
		assert_matches!(
			overseer_recv(virtual_overseer).await,
			AllMessages::RuntimeApi(RuntimeApiMessage::Request(
				relay_parent,
				RuntimeApiRequest::SessionInfo(
					session_index,
					tx,
				)
			)) => {
				assert_eq!(relay_parent, self.current);
				assert_eq!(session_index, self.session_index);

				tx.send(Ok(Some(SessionInfo {
					validators: self.validator_public.clone(),
					discovery_keys: self.validator_authority_id.clone(),
					// all validators in the same group.
					validator_groups: vec![(0..self.validators.len()).map(|i| ValidatorIndex(i as _)).collect()],
					..Default::default()
				}))).unwrap();
			}
		);
	}

	async fn respond_to_available_data_query(
		&self,
		virtual_overseer: &mut VirtualOverseer,
		with_data: bool,
	) {
		assert_matches!(
			overseer_recv(virtual_overseer).await,
			AllMessages::AvailabilityStore(
				AvailabilityStoreMessage::QueryAvailableData(_, tx)
			) => {
				let _ = tx.send(if with_data {
					Some(self.available_data.clone())
				} else {
					println!("SENDING NONE");
					None
				});
			}
		)
	}

	async fn respond_to_query_all_request(
		&self,
		virtual_overseer: &mut VirtualOverseer,
		send_chunk: impl Fn(usize) -> bool
	) {
		assert_matches!(
			overseer_recv(virtual_overseer).await,
			AllMessages::AvailabilityStore(
				AvailabilityStoreMessage::QueryAllChunks(_, tx)
			) => {
				let v = self.chunks.iter()
					.filter(|c| send_chunk(c.index.0 as usize))
					.cloned()
					.collect();

				let _ = tx.send(v);
			}
		)
	}

	async fn test_chunk_requests(
		&self,
		candidate_hash: CandidateHash,
		virtual_overseer: &mut VirtualOverseer,
		n: usize,
		who_has: impl Fn(usize) -> Has,
	) {
		// arbitrary order.
		for _ in 0..n {
			// Receive a request for a chunk.
			assert_matches!(
				overseer_recv(virtual_overseer).await,
				AllMessages::NetworkBridge(
					NetworkBridgeMessage::SendRequests(
						mut requests,
						IfDisconnected::TryConnect,
					)
				) => {
					assert_eq!(requests.len(), 1);

					assert_matches!(
						requests.pop().unwrap(),
						Requests::ChunkFetching(req) => {
							assert_eq!(req.payload.candidate_hash, candidate_hash);

							let validator_index = req.payload.index.0 as usize;
							let available_data = match who_has(validator_index) {
								Has::No => Ok(None),
								Has::Yes => Ok(Some(self.chunks[validator_index].clone().into())),
								Has::NetworkError(e) => Err(e),
							};

							let _ = req.pending_response.send(
								available_data.map(|r|
									req_res::v1::ChunkFetchingResponse::from(r).encode()
								)
							);
						}
					)
				}
			);
		}
	}

	async fn test_full_data_requests(
		&self,
		candidate_hash: CandidateHash,
		virtual_overseer: &mut VirtualOverseer,
		who_has: impl Fn(usize) -> Has,
	) {
		for _ in 0..self.validators.len() {
			// Receive a request for a chunk.
			assert_matches!(
				overseer_recv(virtual_overseer).await,
				AllMessages::NetworkBridge(
					NetworkBridgeMessage::SendRequests(
						mut requests,
						IfDisconnected::TryConnect,
					)
				) => {
					assert_eq!(requests.len(), 1);

					assert_matches!(
						requests.pop().unwrap(),
						Requests::AvailableDataFetching(req) => {
							assert_eq!(req.payload.candidate_hash, candidate_hash);
							let validator_index = self.validator_authority_id
								.iter()
								.position(|a| Recipient::Authority(a.clone()) == req.peer)
								.unwrap();

							let available_data = match who_has(validator_index) {
								Has::No => Ok(None),
								Has::Yes => Ok(Some(self.available_data.clone())),
								Has::NetworkError(e) => Err(e),
							};

							let done = available_data.as_ref().ok().map_or(false, |x| x.is_some());

							let _ = req.pending_response.send(
								available_data.map(|r|
									req_res::v1::AvailableDataFetchingResponse::from(r).encode()
								)
							);

							if done { break }
						}
					)
				}
			);
		}
	}
}


fn validator_pubkeys(val_ids: &[Sr25519Keyring]) -> Vec<ValidatorId> {
	val_ids.iter().map(|v| v.public().into()).collect()
}

fn validator_authority_id(val_ids: &[Sr25519Keyring]) -> Vec<AuthorityDiscoveryId> {
	val_ids.iter().map(|v| v.public().into()).collect()
}

fn derive_erasure_chunks_with_proofs_and_root(
	n_validators: usize,
	available_data: &AvailableData,
	alter_chunk: impl Fn(usize, &mut Vec<u8>),
) -> (Vec<ErasureChunk>, Hash) {
	let mut chunks: Vec<Vec<u8>> = obtain_chunks(n_validators, available_data).unwrap();

	for (i, chunk) in chunks.iter_mut().enumerate() {
		alter_chunk(i, chunk)
	}

	// create proofs for each erasure chunk
	let branches = branches(chunks.as_ref());

	let root = branches.root();
	let erasure_chunks = branches
		.enumerate()
		.map(|(index, (proof, chunk))| ErasureChunk {
			chunk: chunk.to_vec(),
			index: ValidatorIndex(index as _),
			proof,
		})
		.collect::<Vec<ErasureChunk>>();

	(erasure_chunks, root)
}

impl Default for TestState {
	fn default() -> Self {
		let validators = vec![
			Sr25519Keyring::Ferdie, // <- this node, role: validator
			Sr25519Keyring::Alice,
			Sr25519Keyring::Bob,
			Sr25519Keyring::Charlie,
			Sr25519Keyring::Dave,
		];

		let validator_public = validator_pubkeys(&validators);
		let validator_authority_id = validator_authority_id(&validators);

		let current = Hash::repeat_byte(1);

		let mut candidate = CandidateReceipt::default();

		let session_index = 10;

		let persisted_validation_data = PersistedValidationData {
			parent_head: HeadData(vec![7, 8, 9]),
			relay_parent_number: Default::default(),
			max_pov_size: 1024,
			relay_parent_storage_root: Default::default(),
		};

		let pov = PoV {
			block_data: BlockData(vec![42; 64]),
		};

		let available_data = AvailableData {
			validation_data: persisted_validation_data.clone(),
			pov: Arc::new(pov),
		};

		let (chunks, erasure_root) = derive_erasure_chunks_with_proofs_and_root(
			validators.len(),
			&available_data,
			|_, _| {},
		);

		candidate.descriptor.erasure_root = erasure_root;
		candidate.descriptor.relay_parent = Hash::repeat_byte(10);

		Self {
			validators,
			validator_public,
			validator_authority_id,
			current,
			candidate,
			session_index,
			persisted_validation_data,
			available_data,
			chunks,
		}
	}
}

#[test]
fn availability_is_recovered_from_chunks_if_no_group_provided() {
	let test_state = TestState::default();

	test_harness_fast_path(|mut virtual_overseer| async move {
		overseer_signal(
			&mut virtual_overseer,
			OverseerSignal::ActiveLeaves(ActiveLeavesUpdate {
				activated: smallvec![ActivatedLeaf {
					hash: test_state.current.clone(),
					number: 1,
					span: Arc::new(jaeger::Span::Disabled),
				}],
				deactivated: smallvec![],
			}),
		).await;

		let (tx, rx) = oneshot::channel();

		overseer_send(
			&mut virtual_overseer,
			AvailabilityRecoveryMessage::RecoverAvailableData(
				test_state.candidate.clone(),
				test_state.session_index,
				None,
				tx,
			)
		).await;

		test_state.test_runtime_api(&mut virtual_overseer).await;

		let candidate_hash = test_state.candidate.hash();

		test_state.respond_to_available_data_query(&mut virtual_overseer, false).await;
		test_state.respond_to_query_all_request(&mut virtual_overseer, |_| false).await;

		test_state.test_chunk_requests(
			candidate_hash,
			&mut virtual_overseer,
			test_state.threshold(),
			|_| Has::Yes,
		).await;

		// Recovered data should match the original one.
		assert_eq!(rx.await.unwrap().unwrap(), test_state.available_data);

		let (tx, rx) = oneshot::channel();

		// Test another candidate, send no chunks.
		let mut new_candidate = CandidateReceipt::default();

		new_candidate.descriptor.relay_parent = test_state.candidate.descriptor.relay_parent;

		overseer_send(
			&mut virtual_overseer,
			AvailabilityRecoveryMessage::RecoverAvailableData(
				new_candidate.clone(),
				test_state.session_index,
				None,
				tx,
			)
		).await;

		test_state.test_runtime_api(&mut virtual_overseer).await;

		test_state.respond_to_available_data_query(&mut virtual_overseer, false).await;
		test_state.respond_to_query_all_request(&mut virtual_overseer, |_| false).await;

		test_state.test_chunk_requests(
			new_candidate.hash(),
			&mut virtual_overseer,
			test_state.impossibility_threshold(),
			|_| Has::No,
		).await;

		// A request times out with `Unavailable` error.
		assert_eq!(rx.await.unwrap().unwrap_err(), RecoveryError::Unavailable);
		virtual_overseer
	});
}

#[test]
fn availability_is_recovered_from_chunks_even_if_backing_group_supplied_if_chunks_only() {
	let test_state = TestState::default();

	test_harness_chunks_only(|mut virtual_overseer| async move {
		overseer_signal(
			&mut virtual_overseer,
			OverseerSignal::ActiveLeaves(ActiveLeavesUpdate {
				activated: smallvec![ActivatedLeaf {
					hash: test_state.current.clone(),
					number: 1,
					span: Arc::new(jaeger::Span::Disabled),
				}],
				deactivated: smallvec![],
			}),
		).await;

		let (tx, rx) = oneshot::channel();

		overseer_send(
			&mut virtual_overseer,
			AvailabilityRecoveryMessage::RecoverAvailableData(
				test_state.candidate.clone(),
				test_state.session_index,
				Some(GroupIndex(0)),
				tx,
			)
		).await;

		test_state.test_runtime_api(&mut virtual_overseer).await;

		let candidate_hash = test_state.candidate.hash();

		test_state.respond_to_available_data_query(&mut virtual_overseer, false).await;
		test_state.respond_to_query_all_request(&mut virtual_overseer, |_| false).await;

		test_state.test_chunk_requests(
			candidate_hash,
			&mut virtual_overseer,
			test_state.threshold(),
			|_| Has::Yes,
		).await;

		// Recovered data should match the original one.
		assert_eq!(rx.await.unwrap().unwrap(), test_state.available_data);

		let (tx, rx) = oneshot::channel();

		// Test another candidate, send no chunks.
		let mut new_candidate = CandidateReceipt::default();

		new_candidate.descriptor.relay_parent = test_state.candidate.descriptor.relay_parent;

		overseer_send(
			&mut virtual_overseer,
			AvailabilityRecoveryMessage::RecoverAvailableData(
				new_candidate.clone(),
				test_state.session_index,
				None,
				tx,
			)
		).await;

		test_state.test_runtime_api(&mut virtual_overseer).await;

		test_state.respond_to_available_data_query(&mut virtual_overseer, false).await;
		test_state.respond_to_query_all_request(&mut virtual_overseer, |_| false).await;

		test_state.test_chunk_requests(
			new_candidate.hash(),
			&mut virtual_overseer,
			test_state.impossibility_threshold(),
			|_| Has::No,
		).await;

		// A request times out with `Unavailable` error.
		assert_eq!(rx.await.unwrap().unwrap_err(), RecoveryError::Unavailable);
		virtual_overseer
	});
}

#[test]
fn bad_merkle_path_leads_to_recovery_error() {
	let mut test_state = TestState::default();

	test_harness_fast_path(|mut virtual_overseer| async move {
		overseer_signal(
			&mut virtual_overseer,
			OverseerSignal::ActiveLeaves(ActiveLeavesUpdate {
				activated: smallvec![ActivatedLeaf {
					hash: test_state.current.clone(),
					number: 1,
					span: Arc::new(jaeger::Span::Disabled),
				}],
				deactivated: smallvec![],
			}),
		).await;

		let (tx, rx) = oneshot::channel();

		overseer_send(
			&mut virtual_overseer,
			AvailabilityRecoveryMessage::RecoverAvailableData(
				test_state.candidate.clone(),
				test_state.session_index,
				None,
				tx,
			)
		).await;

		test_state.test_runtime_api(&mut virtual_overseer).await;

		let candidate_hash = test_state.candidate.hash();

		// Create some faulty chunks.
		test_state.chunks[0].chunk = vec![0; 32];
		test_state.chunks[1].chunk = vec![1; 32];
		test_state.chunks[2].chunk = vec![2; 32];
		test_state.chunks[3].chunk = vec![3; 32];
		test_state.chunks[4].chunk = vec![4; 32];

		test_state.respond_to_available_data_query(&mut virtual_overseer, false).await;
		test_state.respond_to_query_all_request(&mut virtual_overseer, |_| false).await;

		test_state.test_chunk_requests(
			candidate_hash,
			&mut virtual_overseer,
			test_state.impossibility_threshold(),
			|_| Has::Yes,
		).await;

		// A request times out with `Unavailable` error.
		assert_eq!(rx.await.unwrap().unwrap_err(), RecoveryError::Unavailable);
		virtual_overseer
	});
}

#[test]
fn wrong_chunk_index_leads_to_recovery_error() {
	let mut test_state = TestState::default();

	test_harness_fast_path(|mut virtual_overseer| async move {
		overseer_signal(
			&mut virtual_overseer,
			OverseerSignal::ActiveLeaves(ActiveLeavesUpdate {
				activated: smallvec![ActivatedLeaf {
					hash: test_state.current.clone(),
					number: 1,
					span: Arc::new(jaeger::Span::Disabled),
				}],
				deactivated: smallvec![],
			}),
		).await;

		let (tx, rx) = oneshot::channel();

		overseer_send(
			&mut virtual_overseer,
			AvailabilityRecoveryMessage::RecoverAvailableData(
				test_state.candidate.clone(),
				test_state.session_index,
				None,
				tx,
			)
		).await;

		test_state.test_runtime_api(&mut virtual_overseer).await;

		let candidate_hash = test_state.candidate.hash();

		// These chunks should fail the index check as they don't have the correct index for validator.
		test_state.chunks[1] = test_state.chunks[0].clone();
		test_state.chunks[2] = test_state.chunks[0].clone();
		test_state.chunks[3] = test_state.chunks[0].clone();
		test_state.chunks[4] = test_state.chunks[0].clone();

		test_state.respond_to_available_data_query(&mut virtual_overseer, false).await;
		test_state.respond_to_query_all_request(&mut virtual_overseer, |_| false).await;

		test_state.test_chunk_requests(
			candidate_hash,
			&mut virtual_overseer,
			test_state.impossibility_threshold(),
			|_| Has::No,
		).await;

		// A request times out with `Unavailable` error as there are no good peers.
		assert_eq!(rx.await.unwrap().unwrap_err(), RecoveryError::Unavailable);
		virtual_overseer
	});
}

#[test]
fn invalid_erasure_coding_leads_to_invalid_error() {
	let mut test_state = TestState::default();

	test_harness_fast_path(|mut virtual_overseer| async move {
		let pov = PoV {
			block_data: BlockData(vec![69; 64]),
		};

		let (bad_chunks, bad_erasure_root) = derive_erasure_chunks_with_proofs_and_root(
			test_state.chunks.len(),
			&AvailableData {
				validation_data: test_state.persisted_validation_data.clone(),
				pov: Arc::new(pov),
			},
			|i, chunk| *chunk = vec![i as u8; 32],
		);

		test_state.chunks = bad_chunks;
		test_state.candidate.descriptor.erasure_root = bad_erasure_root;

		let candidate_hash = test_state.candidate.hash();

		overseer_signal(
			&mut virtual_overseer,
			OverseerSignal::ActiveLeaves(ActiveLeavesUpdate {
				activated: smallvec![ActivatedLeaf {
					hash: test_state.current.clone(),
					number: 1,
					span: Arc::new(jaeger::Span::Disabled),
				}],
				deactivated: smallvec![],
			}),
		).await;

		let (tx, rx) = oneshot::channel();

		overseer_send(
			&mut virtual_overseer,
			AvailabilityRecoveryMessage::RecoverAvailableData(
				test_state.candidate.clone(),
				test_state.session_index,
				None,
				tx,
			)
		).await;

		test_state.test_runtime_api(&mut virtual_overseer).await;

		test_state.respond_to_available_data_query(&mut virtual_overseer, false).await;
		test_state.respond_to_query_all_request(&mut virtual_overseer, |_| false).await;

		test_state.test_chunk_requests(
			candidate_hash,
			&mut virtual_overseer,
			test_state.threshold(),
			|_| Has::Yes,
		).await;

		// f+1 'valid' chunks can't produce correct data.
		assert_eq!(rx.await.unwrap().unwrap_err(), RecoveryError::Invalid);
		virtual_overseer
	});
}

#[test]
fn fast_path_backing_group_recovers() {
	let test_state = TestState::default();

	test_harness_fast_path(|mut virtual_overseer| async move {
		overseer_signal(
			&mut virtual_overseer,
			OverseerSignal::ActiveLeaves(ActiveLeavesUpdate {
				activated: smallvec![ActivatedLeaf {
					hash: test_state.current.clone(),
					number: 1,
					span: Arc::new(jaeger::Span::Disabled),
				}],
				deactivated: smallvec![],
			}),
		).await;

		let (tx, rx) = oneshot::channel();

		overseer_send(
			&mut virtual_overseer,
			AvailabilityRecoveryMessage::RecoverAvailableData(
				test_state.candidate.clone(),
				test_state.session_index,
				Some(GroupIndex(0)),
				tx,
			)
		).await;

		test_state.test_runtime_api(&mut virtual_overseer).await;

		let candidate_hash = test_state.candidate.hash();

		let who_has = |i| match i {
			3 => Has::Yes,
			_ => Has::No,
		};

		test_state.respond_to_available_data_query(&mut virtual_overseer, false).await;

		test_state.test_full_data_requests(
			candidate_hash,
			&mut virtual_overseer,
			who_has,
		).await;

		// Recovered data should match the original one.
		assert_eq!(rx.await.unwrap().unwrap(), test_state.available_data);
		virtual_overseer
	});
}

#[test]
fn no_answers_in_fast_path_causes_chunk_requests() {
	let test_state = TestState::default();

	test_harness_fast_path(|mut virtual_overseer| async move {
		overseer_signal(
			&mut virtual_overseer,
			OverseerSignal::ActiveLeaves(ActiveLeavesUpdate {
				activated: smallvec![ActivatedLeaf {
					hash: test_state.current.clone(),
					number: 1,
					span: Arc::new(jaeger::Span::Disabled),
				}],
				deactivated: smallvec![],
			}),
		).await;

		let (tx, rx) = oneshot::channel();

		overseer_send(
			&mut virtual_overseer,
			AvailabilityRecoveryMessage::RecoverAvailableData(
				test_state.candidate.clone(),
				test_state.session_index,
				Some(GroupIndex(0)),
				tx,
			)
		).await;

		test_state.test_runtime_api(&mut virtual_overseer).await;

		let candidate_hash = test_state.candidate.hash();

		// mix of timeout and no.
		let who_has = |i| match i {
			0 | 3 => Has::No,
			_ => Has::timeout(),
		};

		test_state.respond_to_available_data_query(&mut virtual_overseer, false).await;

		test_state.test_full_data_requests(
			candidate_hash,
			&mut virtual_overseer,
			who_has,
		).await;

		test_state.respond_to_query_all_request(&mut virtual_overseer, |_| false).await;

		test_state.test_chunk_requests(
			candidate_hash,
			&mut virtual_overseer,
			test_state.threshold(),
			|_| Has::Yes,
		).await;

		// Recovered data should match the original one.
		assert_eq!(rx.await.unwrap().unwrap(), test_state.available_data);
<<<<<<< HEAD
=======
		virtual_overseer
>>>>>>> 18e3d35d
	});
}

#[test]
fn task_canceled_when_receivers_dropped() {
	let test_state = TestState::default();

<<<<<<< HEAD
	test_harness_chunks_only(|test_harness| async move {
		let TestHarness { mut virtual_overseer } = test_harness;

=======
	test_harness_chunks_only(|mut virtual_overseer| async move {
>>>>>>> 18e3d35d
		overseer_signal(
			&mut virtual_overseer,
			OverseerSignal::ActiveLeaves(ActiveLeavesUpdate {
				activated: smallvec![ActivatedLeaf {
					hash: test_state.current.clone(),
					number: 1,
					span: Arc::new(jaeger::Span::Disabled),
				}],
				deactivated: smallvec![],
			}),
		).await;

		let (tx, _) = oneshot::channel();

		overseer_send(
			&mut virtual_overseer,
			AvailabilityRecoveryMessage::RecoverAvailableData(
				test_state.candidate.clone(),
				test_state.session_index,
				None,
				tx,
			)
		).await;

		test_state.test_runtime_api(&mut virtual_overseer).await;

		for _ in 0..test_state.validators.len() {
			match virtual_overseer.recv().timeout(TIMEOUT).await {
<<<<<<< HEAD
				None => return,
=======
				None => return virtual_overseer,
>>>>>>> 18e3d35d
				Some(_) => continue,
			}
		}

		panic!("task requested all validators without concluding")
	});
}

#[test]
fn chunks_retry_until_all_nodes_respond() {
	let test_state = TestState::default();
<<<<<<< HEAD

	test_harness_chunks_only(|test_harness| async move {
		let TestHarness { mut virtual_overseer } = test_harness;
=======
>>>>>>> 18e3d35d

	test_harness_chunks_only(|mut virtual_overseer| async move {
		overseer_signal(
			&mut virtual_overseer,
			OverseerSignal::ActiveLeaves(ActiveLeavesUpdate {
				activated: smallvec![ActivatedLeaf {
					hash: test_state.current.clone(),
					number: 1,
					span: Arc::new(jaeger::Span::Disabled),
				}],
				deactivated: smallvec![],
			}),
		).await;

		let (tx, rx) = oneshot::channel();

		overseer_send(
			&mut virtual_overseer,
			AvailabilityRecoveryMessage::RecoverAvailableData(
				test_state.candidate.clone(),
				test_state.session_index,
				Some(GroupIndex(0)),
				tx,
			)
		).await;

		test_state.test_runtime_api(&mut virtual_overseer).await;

		let candidate_hash = test_state.candidate.hash();

		test_state.respond_to_available_data_query(&mut virtual_overseer, false).await;
		test_state.respond_to_query_all_request(&mut virtual_overseer, |_| false).await;

		test_state.test_chunk_requests(
			candidate_hash,
			&mut virtual_overseer,
			test_state.validators.len(),
			|_| Has::timeout(),
		).await;

		// we get to go another round!

		test_state.test_chunk_requests(
			candidate_hash,
			&mut virtual_overseer,
			test_state.impossibility_threshold(),
			|_| Has::No,
		).await;

		// Recovered data should match the original one.
		assert_eq!(rx.await.unwrap().unwrap_err(), RecoveryError::Unavailable);
<<<<<<< HEAD
=======
		virtual_overseer
>>>>>>> 18e3d35d
	});
}

#[test]
fn returns_early_if_we_have_the_data() {
	let test_state = TestState::default();

<<<<<<< HEAD
	test_harness_chunks_only(|test_harness| async move {
		let TestHarness { mut virtual_overseer } = test_harness;

=======
	test_harness_chunks_only(|mut virtual_overseer| async move {
>>>>>>> 18e3d35d
		overseer_signal(
			&mut virtual_overseer,
			OverseerSignal::ActiveLeaves(ActiveLeavesUpdate {
				activated: smallvec![ActivatedLeaf {
					hash: test_state.current.clone(),
					number: 1,
					span: Arc::new(jaeger::Span::Disabled),
				}],
				deactivated: smallvec![],
			}),
		).await;

		let (tx, rx) = oneshot::channel();

		overseer_send(
			&mut virtual_overseer,
			AvailabilityRecoveryMessage::RecoverAvailableData(
				test_state.candidate.clone(),
				test_state.session_index,
				None,
				tx,
			)
		).await;

		test_state.test_runtime_api(&mut virtual_overseer).await;
		test_state.respond_to_available_data_query(&mut virtual_overseer, true).await;

		assert_eq!(rx.await.unwrap().unwrap(), test_state.available_data);
<<<<<<< HEAD
=======
		virtual_overseer
>>>>>>> 18e3d35d
	});
}

#[test]
fn does_not_query_local_validator() {
	let test_state = TestState::default();

<<<<<<< HEAD
	test_harness_chunks_only(|test_harness| async move {
		let TestHarness { mut virtual_overseer } = test_harness;

=======
	test_harness_chunks_only(|mut virtual_overseer| async move {
>>>>>>> 18e3d35d
		overseer_signal(
			&mut virtual_overseer,
			OverseerSignal::ActiveLeaves(ActiveLeavesUpdate {
				activated: smallvec![ActivatedLeaf {
					hash: test_state.current.clone(),
					number: 1,
					span: Arc::new(jaeger::Span::Disabled),
				}],
				deactivated: smallvec![],
			}),
		).await;

		let (tx, rx) = oneshot::channel();

		overseer_send(
			&mut virtual_overseer,
			AvailabilityRecoveryMessage::RecoverAvailableData(
				test_state.candidate.clone(),
				test_state.session_index,
				None,
				tx,
			)
		).await;

		test_state.test_runtime_api(&mut virtual_overseer).await;
		test_state.respond_to_available_data_query(&mut virtual_overseer, false).await;
		test_state.respond_to_query_all_request(&mut virtual_overseer, |i| i == 0).await;

		let candidate_hash = test_state.candidate.hash();

		test_state.test_chunk_requests(
			candidate_hash,
			&mut virtual_overseer,
			test_state.validators.len(),
			|i| if i == 0 {
				panic!("requested from local validator")
			} else {
				Has::timeout()
			},
		).await;

		// second round, make sure it uses the local chunk.
		test_state.test_chunk_requests(
			candidate_hash,
			&mut virtual_overseer,
			test_state.threshold() - 1,
			|i| if i == 0 {
				panic!("requested from local validator")
			} else {
				Has::Yes
			},
		).await;

		assert_eq!(rx.await.unwrap().unwrap(), test_state.available_data);
		virtual_overseer
	});
}<|MERGE_RESOLUTION|>--- conflicted
+++ resolved
@@ -885,10 +885,7 @@
 
 		// Recovered data should match the original one.
 		assert_eq!(rx.await.unwrap().unwrap(), test_state.available_data);
-<<<<<<< HEAD
-=======
 		virtual_overseer
->>>>>>> 18e3d35d
 	});
 }
 
@@ -896,13 +893,7 @@
 fn task_canceled_when_receivers_dropped() {
 	let test_state = TestState::default();
 
-<<<<<<< HEAD
-	test_harness_chunks_only(|test_harness| async move {
-		let TestHarness { mut virtual_overseer } = test_harness;
-
-=======
 	test_harness_chunks_only(|mut virtual_overseer| async move {
->>>>>>> 18e3d35d
 		overseer_signal(
 			&mut virtual_overseer,
 			OverseerSignal::ActiveLeaves(ActiveLeavesUpdate {
@@ -931,11 +922,7 @@
 
 		for _ in 0..test_state.validators.len() {
 			match virtual_overseer.recv().timeout(TIMEOUT).await {
-<<<<<<< HEAD
-				None => return,
-=======
 				None => return virtual_overseer,
->>>>>>> 18e3d35d
 				Some(_) => continue,
 			}
 		}
@@ -947,12 +934,6 @@
 #[test]
 fn chunks_retry_until_all_nodes_respond() {
 	let test_state = TestState::default();
-<<<<<<< HEAD
-
-	test_harness_chunks_only(|test_harness| async move {
-		let TestHarness { mut virtual_overseer } = test_harness;
-=======
->>>>>>> 18e3d35d
 
 	test_harness_chunks_only(|mut virtual_overseer| async move {
 		overseer_signal(
@@ -1004,10 +985,7 @@
 
 		// Recovered data should match the original one.
 		assert_eq!(rx.await.unwrap().unwrap_err(), RecoveryError::Unavailable);
-<<<<<<< HEAD
-=======
 		virtual_overseer
->>>>>>> 18e3d35d
 	});
 }
 
@@ -1015,13 +993,7 @@
 fn returns_early_if_we_have_the_data() {
 	let test_state = TestState::default();
 
-<<<<<<< HEAD
-	test_harness_chunks_only(|test_harness| async move {
-		let TestHarness { mut virtual_overseer } = test_harness;
-
-=======
 	test_harness_chunks_only(|mut virtual_overseer| async move {
->>>>>>> 18e3d35d
 		overseer_signal(
 			&mut virtual_overseer,
 			OverseerSignal::ActiveLeaves(ActiveLeavesUpdate {
@@ -1050,10 +1022,7 @@
 		test_state.respond_to_available_data_query(&mut virtual_overseer, true).await;
 
 		assert_eq!(rx.await.unwrap().unwrap(), test_state.available_data);
-<<<<<<< HEAD
-=======
 		virtual_overseer
->>>>>>> 18e3d35d
 	});
 }
 
@@ -1061,13 +1030,7 @@
 fn does_not_query_local_validator() {
 	let test_state = TestState::default();
 
-<<<<<<< HEAD
-	test_harness_chunks_only(|test_harness| async move {
-		let TestHarness { mut virtual_overseer } = test_harness;
-
-=======
 	test_harness_chunks_only(|mut virtual_overseer| async move {
->>>>>>> 18e3d35d
 		overseer_signal(
 			&mut virtual_overseer,
 			OverseerSignal::ActiveLeaves(ActiveLeavesUpdate {
