[package]
name = "polkadot-gossip-support"
version = "0.1.0"
authors = ["Parity Technologies <admin@parity.io>"]
edition = "2018"

[dependencies]
<<<<<<< HEAD
sp-api = { git = "https://github.com/paritytech/substrate", branch = "rococo-v1" }
sp-application-crypto = { git = "https://github.com/paritytech/substrate", branch = "rococo-v1" }
sp-keystore = { git = "https://github.com/paritytech/substrate", branch = "rococo-v1" }
sp-authority-discovery = { git = "https://github.com/paritytech/substrate", branch = "rococo-v1" }
=======
sp-application-crypto = { git = "https://github.com/paritytech/substrate", branch = "master" }
sp-keystore = { git = "https://github.com/paritytech/substrate", branch = "master" }
>>>>>>> 18e3d35d

polkadot-node-network-protocol = { path = "../protocol" }
polkadot-node-subsystem = { path = "../../subsystem" }
polkadot-node-subsystem-util = { path = "../../subsystem-util" }
polkadot-primitives = { path = "../../../primitives" }

futures = "0.3.8"
tracing = "0.1.25"<|MERGE_RESOLUTION|>--- conflicted
+++ resolved
@@ -5,15 +5,8 @@
 edition = "2018"
 
 [dependencies]
-<<<<<<< HEAD
-sp-api = { git = "https://github.com/paritytech/substrate", branch = "rococo-v1" }
 sp-application-crypto = { git = "https://github.com/paritytech/substrate", branch = "rococo-v1" }
 sp-keystore = { git = "https://github.com/paritytech/substrate", branch = "rococo-v1" }
-sp-authority-discovery = { git = "https://github.com/paritytech/substrate", branch = "rococo-v1" }
-=======
-sp-application-crypto = { git = "https://github.com/paritytech/substrate", branch = "master" }
-sp-keystore = { git = "https://github.com/paritytech/substrate", branch = "master" }
->>>>>>> 18e3d35d
 
 polkadot-node-network-protocol = { path = "../protocol" }
 polkadot-node-subsystem = { path = "../../subsystem" }
