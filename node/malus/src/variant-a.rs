// Copyright 2017-2020 Parity Technologies (UK) Ltd.
// This file is part of Polkadot.

// Polkadot is free software: you can redistribute it and/or modify
// it under the terms of the GNU General Public License as published by
// the Free Software Foundation, either version 3 of the License, or
// (at your option) any later version.

// Polkadot is distributed in the hope that it will be useful,
// but WITHOUT ANY WARRANTY; without even the implied warranty of
// MERCHANTABILITY or FITNESS FOR A PARTICULAR PURPOSE.  See the
// GNU General Public License for more details.

// You should have received a copy of the GNU General Public License
// along with Polkadot.  If not, see <http://www.gnu.org/licenses/>.

//! A malicious overseer.
//!
//! An example on how to use the `OverseerGen` pattern to
//! instantiate a modified subsystem implementation
//! for usage with `simnet`/Gurke.

#![allow(missing_docs)]

use color_eyre::eyre;
use polkadot_cli::{
	prepared_overseer_builder,
	service::{
		AuthorityDiscoveryApi, AuxStore, BabeApi, Block, Error, HeaderBackend, Overseer,
<<<<<<< HEAD
		OverseerConnector, OverseerGen, OverseerGenArgs, OverseerHandle, ParachainHost,
		ProvideRuntimeApi, SpawnNamed,
=======
		OverseerGen, OverseerGenArgs, ParachainHost, ProvideRuntimeApi, SpawnNamed,
>>>>>>> a3902fbf
	},
	Cli,
};

// Import extra types relevant to the particular
// subsystem.
use polkadot_node_core_candidate_validation::CandidateValidationSubsystem;
use polkadot_node_subsystem::{
	messages::{AllMessages, CandidateValidationMessage},
	overseer::{self, OverseerHandle},
	FromOverseer,
};

use malus::*;

// Filter wrapping related types.
use std::sync::{
	atomic::{AtomicUsize, Ordering},
	Arc,
};

use structopt::StructOpt;

/// Silly example, just drop every second outgoing message.
#[derive(Clone, Default, Debug)]
struct Skippy(Arc<AtomicUsize>);

impl<Sender> MessageInterceptor<Sender> for Skippy
where
	Sender: overseer::SubsystemSender<AllMessages>
		+ overseer::SubsystemSender<CandidateValidationMessage>
		+ Clone
		+ 'static,
{
	type Message = CandidateValidationMessage;

	fn intercept_incoming(
		&self,
		_sender: &mut Sender,
		msg: FromOverseer<Self::Message>,
	) -> Option<FromOverseer<Self::Message>> {
		if self.0.fetch_add(1, Ordering::Relaxed) % 2 == 0 {
			Some(msg)
		} else {
			None
		}
	}
	fn intercept_outgoing(&self, msg: AllMessages) -> Option<AllMessages> {
		Some(msg)
	}
}

/// Generates an overseer that exposes bad behavior.
struct BehaveMaleficient;

impl OverseerGen for BehaveMaleficient {
	fn generate<'a, Spawner, RuntimeClient>(
		&self,
		connector: OverseerConnector,
		args: OverseerGenArgs<'a, Spawner, RuntimeClient>,
	) -> Result<(Overseer<Spawner, Arc<RuntimeClient>>, OverseerHandle), Error>
	where
		RuntimeClient: 'static + ProvideRuntimeApi<Block> + HeaderBackend<Block> + AuxStore,
		RuntimeClient::Api: ParachainHost<Block> + BabeApi<Block> + AuthorityDiscoveryApi<Block>,
		Spawner: 'static + SpawnNamed + Clone + Unpin,
	{
		let candidate_validation_config = args.candidate_validation_config.clone();
<<<<<<< HEAD

		prepared_overseer_builder(args)?
			.replace_candidate_validation(|orig: CandidateValidationSubsystem| {
				FilteredSubsystem::new(
=======
		// modify the subsystem(s) as needed:
		let all_subsystems = create_default_subsystems(args)?.replace_candidate_validation(
			// create the filtered subsystem
			|orig: CandidateValidationSubsystem| {
				InterceptedSubsystem::new(
>>>>>>> a3902fbf
					CandidateValidationSubsystem::with_config(
						candidate_validation_config,
						orig.metrics,
						orig.pvf_metrics,
					),
					Skippy::default(),
				)
			})
			.build_with_connector(connector)
			.map_err(|e| e.into())
	}
}

fn main() -> eyre::Result<()> {
	color_eyre::install()?;
	let cli = Cli::from_args();
	assert_matches::assert_matches!(cli.subcommand, None);
	polkadot_cli::run_node(cli, BehaveMaleficient)?;
	Ok(())
}<|MERGE_RESOLUTION|>--- conflicted
+++ resolved
@@ -27,12 +27,8 @@
 	prepared_overseer_builder,
 	service::{
 		AuthorityDiscoveryApi, AuxStore, BabeApi, Block, Error, HeaderBackend, Overseer,
-<<<<<<< HEAD
 		OverseerConnector, OverseerGen, OverseerGenArgs, OverseerHandle, ParachainHost,
 		ProvideRuntimeApi, SpawnNamed,
-=======
-		OverseerGen, OverseerGenArgs, ParachainHost, ProvideRuntimeApi, SpawnNamed,
->>>>>>> a3902fbf
 	},
 	Cli,
 };
@@ -100,18 +96,10 @@
 		Spawner: 'static + SpawnNamed + Clone + Unpin,
 	{
 		let candidate_validation_config = args.candidate_validation_config.clone();
-<<<<<<< HEAD
 
 		prepared_overseer_builder(args)?
 			.replace_candidate_validation(|orig: CandidateValidationSubsystem| {
 				FilteredSubsystem::new(
-=======
-		// modify the subsystem(s) as needed:
-		let all_subsystems = create_default_subsystems(args)?.replace_candidate_validation(
-			// create the filtered subsystem
-			|orig: CandidateValidationSubsystem| {
-				InterceptedSubsystem::new(
->>>>>>> a3902fbf
 					CandidateValidationSubsystem::with_config(
 						candidate_validation_config,
 						orig.metrics,
