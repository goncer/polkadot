--- conflicted
+++ resolved
@@ -41,15 +41,9 @@
 };
 use polkadot_node_subsystem_util::metrics::{self, prometheus};
 use polkadot_parachain::primitives::{ValidationParams, ValidationResult as WasmValidationResult};
-<<<<<<< HEAD
-use polkadot_primitives::v1::{
+use polkadot_primitives::v2::{
 	BlockNumber, CandidateCommitments, CandidateDescriptor, Hash, PersistedValidationData,
 	ValidationCode, ValidationCodeHash,
-=======
-use polkadot_primitives::v2::{
-	CandidateCommitments, CandidateDescriptor, Hash, OccupiedCoreAssumption,
-	PersistedValidationData, ValidationCode, ValidationCodeHash,
->>>>>>> b9d52210
 };
 
 use parity_scale_codec::Encode;
@@ -442,13 +436,8 @@
 {
 	let _timer = metrics.time_validate_candidate_exhaustive();
 
-<<<<<<< HEAD
 	let validation_code_hash = validation_code.as_ref().map(ValidationCode::hash);
-	tracing::debug!(
-=======
-	let validation_code_hash = validation_code.hash();
 	gum::debug!(
->>>>>>> b9d52210
 		target: LOG_TARGET,
 		?validation_code_hash,
 		para_id = ?descriptor.para_id,
@@ -464,7 +453,6 @@
 		return Ok(ValidationResult::Invalid(e))
 	}
 
-<<<<<<< HEAD
 	let validation_code = if let Some(validation_code) = validation_code {
 		let raw_code = match sp_maybe_compressed_blob::decompress(
 			&validation_code.0,
@@ -472,16 +460,7 @@
 		) {
 			Ok(code) => code,
 			Err(e) => {
-				tracing::debug!(target: LOG_TARGET, err=?e, "Code decompression failed");
-=======
-	let raw_validation_code = match sp_maybe_compressed_blob::decompress(
-		&validation_code.0,
-		VALIDATION_CODE_BOMB_LIMIT,
-	) {
-		Ok(code) => code,
-		Err(e) => {
-			gum::debug!(target: LOG_TARGET, err=?e, "Invalid validation code");
->>>>>>> b9d52210
+				gum::debug!(target: LOG_TARGET, err=?e, "Code decompression failed");
 
 				// If the validation code is invalid, the candidate certainly is.
 				return Ok(ValidationResult::Invalid(InvalidCandidate::CodeDecompressionFailure))
