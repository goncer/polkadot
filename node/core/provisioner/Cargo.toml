[package]
name = "polkadot-node-core-provisioner"
version = "0.9.13"
authors = ["Parity Technologies <admin@parity.io>"]
edition = "2018"

[dependencies]
futures = "0.3.17"
tracing = "0.1.29"
thiserror = "1.0.30"
polkadot-primitives = { path = "../../../primitives" }
polkadot-node-subsystem = { path = "../../subsystem" }
polkadot-node-subsystem-util = { path = "../../subsystem-util" }
futures-timer = "3.0.2"

[dev-dependencies]
<<<<<<< HEAD
sp-application-crypto = { git = "https://github.com/paritytech/substrate", branch = "polkadot-v0.9.13" }
sp-keystore = { git = "https://github.com/paritytech/substrate", branch = "polkadot-v0.9.13" }
polkadot-node-subsystem-test-helpers = { path = "../../subsystem-test-helpers" }
=======
polkadot-node-subsystem-test-helpers = { path = "../../subsystem-test-helpers" }
bitvec = { version = "0.20.1", default-features = false, features = [] }
>>>>>>> e4159a01
<|MERGE_RESOLUTION|>--- conflicted
+++ resolved
@@ -14,11 +14,7 @@
 futures-timer = "3.0.2"
 
 [dev-dependencies]
-<<<<<<< HEAD
 sp-application-crypto = { git = "https://github.com/paritytech/substrate", branch = "polkadot-v0.9.13" }
 sp-keystore = { git = "https://github.com/paritytech/substrate", branch = "polkadot-v0.9.13" }
 polkadot-node-subsystem-test-helpers = { path = "../../subsystem-test-helpers" }
-=======
-polkadot-node-subsystem-test-helpers = { path = "../../subsystem-test-helpers" }
-bitvec = { version = "0.20.1", default-features = false, features = [] }
->>>>>>> e4159a01
+bitvec = { version = "0.20.1", default-features = false, features = [] }