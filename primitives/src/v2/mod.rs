--- conflicted
+++ resolved
@@ -14,14 +14,9 @@
 // You should have received a copy of the GNU General Public License
 // along with Polkadot.  If not, see <http://www.gnu.org/licenses/>.
 
-<<<<<<< HEAD
 //! `V2` Primitives.
 
-=======
-//! `V1` Primitives.
-
 use bitvec::vec::BitVec;
->>>>>>> 88d66ac6
 use parity_scale_codec::{Decode, Encode};
 use scale_info::TypeInfo;
 use sp_std::{collections::btree_map::BTreeMap, prelude::*};
@@ -1545,8 +1540,6 @@
 	n - byzantine_threshold(n)
 }
 
-pub use crate::v1::*;
-
 /// Information about validator sets of a session.
 #[derive(Clone, Encode, Decode, RuntimeDebug, TypeInfo)]
 #[cfg_attr(feature = "std", derive(PartialEq, MallocSizeOf))]
@@ -1607,31 +1600,6 @@
 	pub needed_approvals: u32,
 }
 
-<<<<<<< HEAD
-impl From<crate::v1::SessionInfo> for SessionInfo {
-	fn from(old: crate::v1::SessionInfo) -> SessionInfo {
-		SessionInfo {
-			// new fields
-			active_validator_indices: Vec::new(),
-			random_seed: [0u8; 32],
-			dispute_period: 6,
-			// old fields
-			validators: old.validators,
-			discovery_keys: old.discovery_keys,
-			assignment_keys: old.assignment_keys,
-			validator_groups: old.validator_groups,
-			n_cores: old.n_cores,
-			zeroth_delay_tranche_width: old.zeroth_delay_tranche_width,
-			relay_vrf_modulo_samples: old.relay_vrf_modulo_samples,
-			n_delay_tranches: old.n_delay_tranches,
-			no_show_slots: old.no_show_slots,
-			needed_approvals: old.needed_approvals,
-		}
-	}
-}
-
-=======
->>>>>>> 88d66ac6
 /// A statement from the specified validator whether the given validation code passes PVF
 /// pre-checking or not anchored to the given session index.
 #[derive(Encode, Decode, Clone, PartialEq, RuntimeDebug, TypeInfo)]
@@ -1696,13 +1664,6 @@
 		///
 		/// This can be used to instantiate a `SigningContext`.
 		fn session_index_for_child() -> SessionIndex;
-<<<<<<< HEAD
-
-		/// Old method to fetch v1 session info.
-		#[changed_in(2)]
-		fn session_info(index: SessionIndex) -> Option<SessionInfo>;
-=======
->>>>>>> 88d66ac6
 
 		/// Fetch the validation code used by a para, making the given `OccupiedCoreAssumption`.
 		///
@@ -1755,8 +1716,6 @@
 		/// NOTE: This function is only available since parachain host version 2.
 		fn validation_code_hash(para_id: Id, assumption: OccupiedCoreAssumption)
 			-> Option<ValidationCodeHash>;
-<<<<<<< HEAD
-=======
 
 
 		/***** Replaced in v2 *****/
@@ -1916,6 +1875,5 @@
 		let zero_u: usize = 0;
 
 		assert!(zero_b.leading_zeros() >= zero_u.leading_zeros());
->>>>>>> 88d66ac6
 	}
 }