[package]
authors = ["Parity Technologies <admin@parity.io>"]
edition = "2021"
name = "xcm-builder"
description = "Tools & types for building with XCM and its executor."
version = "0.9.18"

[dependencies]
<<<<<<< HEAD
impl-trait-for-tuples = "0.2.1"
parity-scale-codec = { version = "3.1.0", default-features = false, features = ["derive"] }
=======
parity-scale-codec = { version = "3.1.2", default-features = false, features = ["derive"] }
>>>>>>> f113e375
scale-info = { version = "2.0.0", default-features = false, features = ["derive"] }
xcm = { path = "..", default-features = false }
xcm-executor = { path = "../xcm-executor", default-features = false }
sp-std = { git = "https://github.com/paritytech/substrate", branch = "master", default-features = false }
sp-arithmetic = { git = "https://github.com/paritytech/substrate", branch = "master", default-features = false }
sp-io = { git = "https://github.com/paritytech/substrate", branch = "master", default-features = false }
sp-runtime = { git = "https://github.com/paritytech/substrate", branch = "master", default-features = false }
frame-support = { git = "https://github.com/paritytech/substrate", branch = "master", default-features = false }
frame-system = { git = "https://github.com/paritytech/substrate", branch = "master", default-features = false }
pallet-transaction-payment = { git = "https://github.com/paritytech/substrate", branch = "master", default-features = false }
log = { version = "0.4.0", default-features = false }

# Polkadot dependencies
polkadot-parachain = { path = "../../parachain", default-features = false }

[dev-dependencies]
sp-core = { git = "https://github.com/paritytech/substrate", branch = "master" }
pallet-balances = { git = "https://github.com/paritytech/substrate", branch = "master" }
pallet-xcm = { path = "../pallet-xcm" }
polkadot-runtime-parachains = { path = "../../runtime/parachains" }
assert_matches = "1.5.0"

[features]
default = ["std"]
runtime-benchmarks = []
std = [
	"log/std",
	"parity-scale-codec/std",
	"scale-info/std",
	"xcm/std",
	"xcm-executor/std",
	"sp-std/std",
	"sp-arithmetic/std",
	"sp-io/std",
	"sp-runtime/std",
	"frame-support/std",
	"frame-system/std",
	"polkadot-parachain/std",
	"pallet-transaction-payment/std",
]<|MERGE_RESOLUTION|>--- conflicted
+++ resolved
@@ -6,12 +6,8 @@
 version = "0.9.18"
 
 [dependencies]
-<<<<<<< HEAD
 impl-trait-for-tuples = "0.2.1"
-parity-scale-codec = { version = "3.1.0", default-features = false, features = ["derive"] }
-=======
 parity-scale-codec = { version = "3.1.2", default-features = false, features = ["derive"] }
->>>>>>> f113e375
 scale-info = { version = "2.0.0", default-features = false, features = ["derive"] }
 xcm = { path = "..", default-features = false }
 xcm-executor = { path = "../xcm-executor", default-features = false }
