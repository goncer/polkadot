--- conflicted
+++ resolved
@@ -27,19 +27,11 @@
   CI_IMAGE:                        "paritytech/ci-linux:production"
   DOCKER_OS:                       "debian:stretch"
   ARCH:                            "x86_64"
-<<<<<<< HEAD
-  ZOMBIENET_IMAGE:                 "docker.io/paritypr/zombienet"
-  VAULT_SERVER_URL:                "https://vault.parity-mgmt-vault.parity.io"
-  VAULT_AUTH_PATH:                 "gitlab-parity-io-jwt"
-  VAULT_AUTH_ROLE:                 "cicd_gitlab_parity_${CI_PROJECT_NAME}"
-  PIPELINE_SCRIPTS_TAG:            "v0.1"
-=======
   ZOMBIENET_IMAGE:                 "docker.io/paritytech/zombienet"
   VAULT_SERVER_URL:                "https://vault.parity-mgmt-vault.parity.io"
   VAULT_AUTH_PATH:                 "gitlab-parity-io-jwt"
   VAULT_AUTH_ROLE:                 "cicd_gitlab_parity_${CI_PROJECT_NAME}"
   PIPELINE_SCRIPTS_TAG:            "v0.4"
->>>>>>> 634f649b
 
 default:
   cache:                           {}
